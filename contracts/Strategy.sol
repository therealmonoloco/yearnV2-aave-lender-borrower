--- conflicted
+++ resolved
@@ -533,10 +533,7 @@
                 stkAave.claimRewards(address(this), type(uint256).max);
                 stkAave.redeem(address(this), stkAaveBalance);
             }
-<<<<<<< HEAD
-=======
-
->>>>>>> cbe5e2bb
+
             // sell AAVE for want
             // a minimum balance of 0.01 AAVE is required
             uint256 aaveBalance = IERC20(AAVE).balanceOf(address(this));
@@ -567,21 +564,11 @@
 
             // request start of cooldown period
             uint256 cooldownStartTimestamp =
-<<<<<<< HEAD
-                IStakedAave(stkAave).stakersCooldowns(address(this));
-
+            IStakedAave(stkAave).stakersCooldowns(address(this));
             if (
                 IERC20(address(stkAave)).balanceOf(address(this)) > 0 &&
                 (((cooldownStartTimestamp == 0)) || _checkCooldown())
             ) {
-=======
-            IStakedAave(stkAave).stakersCooldowns(address(this));
-            uint256 COOLDOWN_SECONDS = IStakedAave(stkAave).COOLDOWN_SECONDS();
-            uint256 UNSTAKE_WINDOW = IStakedAave(stkAave).UNSTAKE_WINDOW();
-            if (IERC20(address(stkAave)).balanceOf(address(this)) > 0 &&
-                (cooldownStartTimestamp == 0) ||
-                block.timestamp > cooldownStartTimestamp.add(COOLDOWN_SECONDS).add(UNSTAKE_WINDOW)) {
->>>>>>> cbe5e2bb
                 stkAave.cooldown();
             }
         }
@@ -673,27 +660,12 @@
     }
 
     function _checkCooldown() internal view returns (bool) {
-<<<<<<< HEAD
         return
             AaveLenderBorrowerLib.checkCooldown(
                 isWantIncentivised,
                 isInvestmentTokenIncentivised,
                 address(stkAave)
             );
-=======
-        if (!isWantIncentivised && !isInvestmentTokenIncentivised) {
-            return false;
-        }
-
-        uint256 cooldownStartTimestamp =
-            IStakedAave(stkAave).stakersCooldowns(address(this));
-        uint256 COOLDOWN_SECONDS = IStakedAave(stkAave).COOLDOWN_SECONDS();
-        uint256 UNSTAKE_WINDOW = IStakedAave(stkAave).UNSTAKE_WINDOW();
-        return
-            cooldownStartTimestamp != 0 &&
-            block.timestamp > cooldownStartTimestamp.add(COOLDOWN_SECONDS) &&
-            block.timestamp <= cooldownStartTimestamp.add(COOLDOWN_SECONDS).add(UNSTAKE_WINDOW);
->>>>>>> cbe5e2bb
     }
 
     function _checkAllowance(
